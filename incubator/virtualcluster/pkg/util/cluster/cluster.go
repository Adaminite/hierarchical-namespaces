--- conflicted
+++ resolved
@@ -251,6 +251,11 @@
 	return dc, nil
 }
 
+// GetRestConfig returns restful configuration of virtual cluster client
+func (c *Cluster) GetRestConfig() *rest.Config {
+	return c.RestConfig
+}
+
 // AddEventHandler instructs the Cluster's cache to watch objectType's resource,
 // if it doesn't already, and to add handler as an event handler.
 func (c *Cluster) AddEventHandler(objectType runtime.Object, handler clientgocache.ResourceEventHandler) error {
@@ -284,14 +289,6 @@
 	return i, nil
 }
 
-<<<<<<< HEAD
-// GetRestConfig returns restful configuration of virtual cluster client
-func (c *Cluster) GetRestConfig() *rest.Config {
-	return c.RestConfig
-}
-
-=======
->>>>>>> 71df94b3
 // Start starts the Cluster's cache and blocks,
 // until an empty struct is sent to the stop channel.
 func (c *Cluster) Start() error {
