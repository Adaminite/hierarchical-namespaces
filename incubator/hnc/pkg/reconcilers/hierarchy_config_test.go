package reconcilers_test

import (
	"context"
	"fmt"

	. "github.com/onsi/ginkgo"
	. "github.com/onsi/gomega"
	corev1 "k8s.io/api/core/v1"
	"k8s.io/apimachinery/pkg/types"

	api "github.com/kubernetes-sigs/multi-tenancy/incubator/hnc/api/v1alpha1"
)

var _ = Describe("Hierarchy", func() {
	ctx := context.Background()

	var (
		fooName string
		barName string
	)

	BeforeEach(func() {
		fooName = createNS(ctx, "foo")
		barName = createNS(ctx, "bar")
	})

	It("should set a child on the parent", func() {
		fooHier := newHierarchy(fooName)
		fooHier.Spec.Parent = barName
		updateHierarchy(ctx, fooHier)
		Eventually(func() []string {
			barHier := getHierarchy(ctx, barName)
			return barHier.Status.Children
		}).Should(Equal([]string{fooName}))
	})

	It("should set CritParentMissing condition if the parent is missing", func() {
		// Set up the parent-child relationship
		barHier := newHierarchy(barName)
		barHier.Spec.Parent = "brumpf"
		updateHierarchy(ctx, barHier)
		Eventually(hasCondition(ctx, barName, api.CritParentMissing)).Should(Equal(true))
	})

	It("should unset CritParentMissing condition if the parent is later created", func() {
		// Set up the parent-child relationship with the missing name
		brumpfName := createNSName("brumpf")
		barHier := newHierarchy(barName)
		barHier.Spec.Parent = brumpfName
		updateHierarchy(ctx, barHier)
		Eventually(hasCondition(ctx, barName, api.CritParentMissing)).Should(Equal(true))

		// Create the missing parent
		brumpfNS := &corev1.Namespace{}
		brumpfNS.Name = brumpfName
		Expect(k8sClient.Create(ctx, brumpfNS)).Should(Succeed())

		// Ensure the condition is resolved on the child
		Eventually(hasCondition(ctx, barName, api.CritParentMissing)).Should(Equal(false))

		// Ensure the child is listed on the parent
		Eventually(func() []string {
			brumpfHier := getHierarchy(ctx, brumpfName)
			return brumpfHier.Status.Children
		}).Should(Equal([]string{barName}))
	})

	It("should set CritAncestor condition if any ancestor has critical condition", func() {
		// Set up the parent-child relationship
		barHier := newHierarchy(barName)
		barHier.Spec.Parent = "brumpf"
		updateHierarchy(ctx, barHier)
		Eventually(hasCondition(ctx, barName, api.CritParentMissing)).Should(Equal(true))

		// Set bar as foo's parent
		fooHier := newHierarchy(fooName)
		fooHier.Spec.Parent = barName
		updateHierarchy(ctx, fooHier)
		Eventually(hasCondition(ctx, fooName, api.CritAncestor)).Should(Equal(true))
	})

	It("should unset CritAncestor condition if critical conditions in ancestors are gone", func() {
		// Set up the parent-child relationship with the missing name
		brumpfName := createNSName("brumpf")
		barHier := newHierarchy(barName)
		barHier.Spec.Parent = brumpfName
		updateHierarchy(ctx, barHier)
		Eventually(hasCondition(ctx, barName, api.CritParentMissing)).Should(Equal(true))

		// Set bar as foo's parent
		fooHier := newHierarchy(fooName)
		fooHier.Spec.Parent = barName
		updateHierarchy(ctx, fooHier)
		Eventually(hasCondition(ctx, fooName, api.CritAncestor)).Should(Equal(true))

		// Create the missing parent
		brumpfNS := &corev1.Namespace{}
		brumpfNS.Name = brumpfName
		Expect(k8sClient.Create(ctx, brumpfNS)).Should(Succeed())

		// Ensure the condition is resolved on the child
		Eventually(hasCondition(ctx, barName, api.CritParentMissing)).Should(Equal(false))

		// Ensure the child is listed on the parent
		Eventually(func() []string {
			brumpfHier := getHierarchy(ctx, brumpfName)
			return brumpfHier.Status.Children
		}).Should(Equal([]string{barName}))

		// Ensure foo is enqueued and thus get CritAncestor condition updated after
		// critical conditions are resolved in bar.
		Eventually(hasCondition(ctx, fooName, api.CritAncestor)).Should(Equal(false))
	})

	It("should set CritParentInvalid condition if a self-cycle is detected", func() {
		fooHier := newHierarchy(fooName)
		fooHier.Spec.Parent = fooName
		updateHierarchy(ctx, fooHier)
		Eventually(hasCondition(ctx, fooName, api.CritParentInvalid)).Should(Equal(true))
	})

	It("should set CritParentInvalid condition if a cycle is detected", func() {
		// Set up initial hierarchy
		barHier := newHierarchy(barName)
		barHier.Spec.Parent = fooName
		updateHierarchy(ctx, barHier)
		Eventually(func() []string {
			return getHierarchy(ctx, fooName).Status.Children
		}).Should(Equal([]string{barName}))

		// Break it
		fooHier := getHierarchy(ctx, fooName)
		fooHier.Spec.Parent = barName
		updateHierarchy(ctx, fooHier)
		Eventually(hasCondition(ctx, fooName, api.CritParentInvalid)).Should(Equal(true))
	})

<<<<<<< HEAD
	It("should create a child namespace if requested", func() {
		if enableHNSReconciler {
			return
		}
		// Create a namespace with a required child
		fooHier := newHierarchy(fooName)
		fooHier.Spec.RequiredChildren = []string{barName}
		updateHierarchy(ctx, fooHier)

		// Verify that it exists
		Eventually(func() string {
			return getHierarchy(ctx, barName).Spec.Parent
		}).Should(Equal(fooName))
		Eventually(func() []string {
			return getHierarchy(ctx, fooName).Status.Children
		}).Should(Equal([]string{barName}))
	})

	It("should set SubnamespaceConflict condition if a required child cannot be set", func() {
		if enableHNSReconciler {
			return
		}
		bazName := createNS(ctx, "baz")

		// Make baz a child of foo
		bazHier := newHierarchy(bazName)
		bazHier.Spec.Parent = fooName
		updateHierarchy(ctx, bazHier)
		Eventually(func() []string {
			return getHierarchy(ctx, fooName).Status.Children
		}).Should(Equal([]string{bazName}))

		// Try to also make baz a required child of bar
		barHier := newHierarchy(barName)
		barHier.Spec.RequiredChildren = []string{bazName}
		updateHierarchy(ctx, barHier)

		// Verify that bar is reporting the conflict, but foo and bar are not.
		Eventually(hasCondition(ctx, fooName, "")).Should(Equal(false))
		Eventually(hasCondition(ctx, bazName, "")).Should(Equal(false))
		want := &api.Condition{
			Code:    api.SubnamespaceConflict,
			Affects: []api.AffectedObject{{Version: "v1", Kind: "Namespace", Name: bazName}},
		}
		Eventually(getCondition(ctx, barName, api.SubnamespaceConflict)).Should(Equal(want))
	})

	It("should clear SubnamespaceConflict condition if the parent removes the required child", func() {
		if enableHNSReconciler {
			return
		}
		bazName := createNS(ctx, "baz")

		// Make baz a child of foo
		bazHier := newHierarchy(bazName)
		bazHier.Spec.Parent = fooName
		updateHierarchy(ctx, bazHier)
		Eventually(func() []string {
			return getHierarchy(ctx, fooName).Status.Children
		}).Should(Equal([]string{bazName}))

		// Try to also make baz a required child of bar
		barHier := newHierarchy(barName)
		barHier.Spec.RequiredChildren = []string{bazName}
		updateHierarchy(ctx, barHier)

		// Wait for bar to report the conflict.
		Eventually(hasCondition(ctx, barName, "")).Should(Equal(true))

		// Remove the required child from bar and verify that the condition clears.
		barHier = getHierarchy(ctx, barName) // because it's changed since the last time we updated it
		barHier.Spec.RequiredChildren = nil
		updateHierarchy(ctx, barHier)
		Eventually(hasCondition(ctx, barName, "")).Should(Equal(false))
	})

=======
>>>>>>> 6696e553
	It("should have a tree label", func() {
		// Make bar a child of foo
		barHier := newHierarchy(barName)
		barHier.Spec.Parent = fooName
		updateHierarchy(ctx, barHier)
		// First, verify bar is a child of foo
		Eventually(func() []string {
			return getHierarchy(ctx, fooName).Status.Children
		}).Should(Equal([]string{barName}))
		// Verify that bar has a tree label related to foo
		Eventually(func() bool {
			barNS := getNamespace(ctx, barName)
			_, ok := barNS.GetLabels()[fooName+".tree."+api.MetaGroup+"/depth"]
			return ok
		}).Should(BeTrue())
		// Verify the label value
		Eventually(func() string {
			barNS := getNamespace(ctx, barName)
			val, _ := barNS.GetLabels()[fooName+".tree."+api.MetaGroup+"/depth"]
			return val
		}).Should(Equal("1"))
		// Verify that bar has a tree label related to bar itself
		Eventually(func() bool {
			barNS := getNamespace(ctx, barName)
			_, ok := barNS.GetLabels()[barName+".tree."+api.MetaGroup+"/depth"]
			return ok
		}).Should(BeTrue())
		// Verify the label value
		Eventually(func() string {
			barNS := getNamespace(ctx, barName)
			val, _ := barNS.GetLabels()[barName+".tree."+api.MetaGroup+"/depth"]
			return val
		}).Should(Equal("0"))
		// Verify that foo has a tree label related to foo itself
		Eventually(func() bool {
			fmt.Println(getHierarchy(ctx, fooName))
			fooNS := getNamespace(ctx, fooName)
			_, ok := fooNS.GetLabels()[fooName+".tree."+api.MetaGroup+"/depth"]
			return ok
		}).Should(BeTrue())
		// Verify the label value
		Eventually(func() string {
			fooNS := getNamespace(ctx, fooName)
			val, _ := fooNS.GetLabels()[fooName+".tree."+api.MetaGroup+"/depth"]
			return val
		}).Should(Equal("0"))
	})

	It("should update labels when parent is changed", func() {
		// Set up key-value pair for non-HNC label
		const keyName = "key"
		const valueName = "value"

		// Set up initial hierarchy
		bazName := createNSWithLabel(ctx, "baz", map[string]string{keyName: valueName})
		bazHier := newHierarchy(bazName)
		depthSuffix := fmt.Sprintf(".tree.%s/depth", api.MetaGroup)
		Eventually(getLabel(ctx, bazName, bazName+depthSuffix)).Should(Equal("0"))
		Eventually(getLabel(ctx, bazName, keyName)).Should(Equal(valueName))

		// Make baz as a child of bar
		bazHier.Spec.Parent = barName
		updateHierarchy(ctx, bazHier)

		// Verify all labels on baz after set bar as parent
		Eventually(getLabel(ctx, bazName, bazName+depthSuffix)).Should(Equal("0"))
		Eventually(getLabel(ctx, bazName, barName+depthSuffix)).Should(Equal("1"))
		Eventually(getLabel(ctx, bazName, keyName)).Should(Equal(valueName))

		// Change parent to foo
		bazHier.Spec.Parent = fooName
		updateHierarchy(ctx, bazHier)

		// Verify all labels on baz after change parent to foo
		Eventually(getLabel(ctx, bazName, bazName+depthSuffix)).Should(Equal("0"))
		Eventually(getLabel(ctx, bazName, fooName+depthSuffix)).Should(Equal("1"))
		Eventually(getLabel(ctx, bazName, barName+depthSuffix)).Should(Equal(""))
		Eventually(getLabel(ctx, bazName, keyName)).Should(Equal(valueName))
	})

	It("should update labels when parent is removed", func() {
		// Set up key-value pair for non-HNC label
		const keyName = "key"
		const valueName = "value"

		// Set up initial hierarchy
		bazName := createNSWithLabel(ctx, "baz", map[string]string{keyName: valueName})
		bazHier := newHierarchy(bazName)
		depthSuffix := fmt.Sprintf(".tree.%s/depth", api.MetaGroup)
		Eventually(getLabel(ctx, bazName, bazName+depthSuffix)).Should(Equal("0"))
		Eventually(getLabel(ctx, bazName, keyName)).Should(Equal(valueName))

		// Make baz as a child of bar
		bazHier.Spec.Parent = barName
		updateHierarchy(ctx, bazHier)

		// Verify all labels on baz after set bar as parent
		Eventually(getLabel(ctx, bazName, bazName+depthSuffix)).Should(Equal("0"))
		Eventually(getLabel(ctx, bazName, barName+depthSuffix)).Should(Equal("1"))
		Eventually(getLabel(ctx, bazName, keyName)).Should(Equal(valueName))

		// Remove parent from baz
		bazHier.Spec.Parent = ""
		updateHierarchy(ctx, bazHier)

		// Verify all labels on baz after parent removed
		Eventually(getLabel(ctx, bazName, bazName+depthSuffix)).Should(Equal("0"))
		Eventually(getLabel(ctx, bazName, barName+depthSuffix)).Should(Equal(""))
		Eventually(getLabel(ctx, bazName, keyName)).Should(Equal(valueName))
	})
})

func hasCondition(ctx context.Context, nm string, code api.Code) func() bool {
	return func() bool {
		conds := getHierarchy(ctx, nm).Status.Conditions
		if code == "" {
			return len(conds) > 0
		}
		for _, cond := range conds {
			if cond.Code == code {
				return true
			}
		}
		return false
	}
}

func getCondition(ctx context.Context, nm string, code api.Code) func() *api.Condition {
	return func() *api.Condition {
		conds := getHierarchy(ctx, nm).Status.Conditions
		for _, cond := range conds {
			if cond.Code == code {
				ret := cond.DeepCopy()
				ret.Msg = "" // don't want changes here to break tests
				return ret
			}
		}
		return nil
	}
}

func newHierarchy(nm string) *api.HierarchyConfiguration {
	hier := &api.HierarchyConfiguration{}
	hier.ObjectMeta.Namespace = nm
	hier.ObjectMeta.Name = api.Singleton
	return hier
}

func getHierarchy(ctx context.Context, nm string) *api.HierarchyConfiguration {
	return getHierarchyWithOffset(1, ctx, nm)
}

func getHierarchyWithOffset(offset int, ctx context.Context, nm string) *api.HierarchyConfiguration {
	snm := types.NamespacedName{Namespace: nm, Name: api.Singleton}
	hier := &api.HierarchyConfiguration{}
	EventuallyWithOffset(offset+1, func() error {
		return k8sClient.Get(ctx, snm, hier)
	}).Should(Succeed())
	return hier
}

func updateHierarchy(ctx context.Context, h *api.HierarchyConfiguration) {
	if h.CreationTimestamp.IsZero() {
		ExpectWithOffset(1, k8sClient.Create(ctx, h)).Should(Succeed())
	} else {
		ExpectWithOffset(1, k8sClient.Update(ctx, h)).Should(Succeed())
	}
}

func getLabel(ctx context.Context, from, label string) func() string {
	return func() string {
		ns := getNamespace(ctx, from)
		val, _ := ns.GetLabels()[label]
		return val
	}
}<|MERGE_RESOLUTION|>--- conflicted
+++ resolved
@@ -136,85 +136,6 @@
 		Eventually(hasCondition(ctx, fooName, api.CritParentInvalid)).Should(Equal(true))
 	})
 
-<<<<<<< HEAD
-	It("should create a child namespace if requested", func() {
-		if enableHNSReconciler {
-			return
-		}
-		// Create a namespace with a required child
-		fooHier := newHierarchy(fooName)
-		fooHier.Spec.RequiredChildren = []string{barName}
-		updateHierarchy(ctx, fooHier)
-
-		// Verify that it exists
-		Eventually(func() string {
-			return getHierarchy(ctx, barName).Spec.Parent
-		}).Should(Equal(fooName))
-		Eventually(func() []string {
-			return getHierarchy(ctx, fooName).Status.Children
-		}).Should(Equal([]string{barName}))
-	})
-
-	It("should set SubnamespaceConflict condition if a required child cannot be set", func() {
-		if enableHNSReconciler {
-			return
-		}
-		bazName := createNS(ctx, "baz")
-
-		// Make baz a child of foo
-		bazHier := newHierarchy(bazName)
-		bazHier.Spec.Parent = fooName
-		updateHierarchy(ctx, bazHier)
-		Eventually(func() []string {
-			return getHierarchy(ctx, fooName).Status.Children
-		}).Should(Equal([]string{bazName}))
-
-		// Try to also make baz a required child of bar
-		barHier := newHierarchy(barName)
-		barHier.Spec.RequiredChildren = []string{bazName}
-		updateHierarchy(ctx, barHier)
-
-		// Verify that bar is reporting the conflict, but foo and bar are not.
-		Eventually(hasCondition(ctx, fooName, "")).Should(Equal(false))
-		Eventually(hasCondition(ctx, bazName, "")).Should(Equal(false))
-		want := &api.Condition{
-			Code:    api.SubnamespaceConflict,
-			Affects: []api.AffectedObject{{Version: "v1", Kind: "Namespace", Name: bazName}},
-		}
-		Eventually(getCondition(ctx, barName, api.SubnamespaceConflict)).Should(Equal(want))
-	})
-
-	It("should clear SubnamespaceConflict condition if the parent removes the required child", func() {
-		if enableHNSReconciler {
-			return
-		}
-		bazName := createNS(ctx, "baz")
-
-		// Make baz a child of foo
-		bazHier := newHierarchy(bazName)
-		bazHier.Spec.Parent = fooName
-		updateHierarchy(ctx, bazHier)
-		Eventually(func() []string {
-			return getHierarchy(ctx, fooName).Status.Children
-		}).Should(Equal([]string{bazName}))
-
-		// Try to also make baz a required child of bar
-		barHier := newHierarchy(barName)
-		barHier.Spec.RequiredChildren = []string{bazName}
-		updateHierarchy(ctx, barHier)
-
-		// Wait for bar to report the conflict.
-		Eventually(hasCondition(ctx, barName, "")).Should(Equal(true))
-
-		// Remove the required child from bar and verify that the condition clears.
-		barHier = getHierarchy(ctx, barName) // because it's changed since the last time we updated it
-		barHier.Spec.RequiredChildren = nil
-		updateHierarchy(ctx, barHier)
-		Eventually(hasCondition(ctx, barName, "")).Should(Equal(false))
-	})
-
-=======
->>>>>>> 6696e553
 	It("should have a tree label", func() {
 		// Make bar a child of foo
 		barHier := newHierarchy(barName)
