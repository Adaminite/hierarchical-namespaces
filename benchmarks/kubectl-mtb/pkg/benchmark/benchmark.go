--- conflicted
+++ resolved
@@ -16,12 +16,9 @@
 	Description   string `yaml:"description"`
 	Remediation   string `yaml:"remediation"`
 	ProfileLevel  int    `yaml:"profileLevel"`
-<<<<<<< HEAD
 	Status        string `yaml:"status"`
-=======
 	Rationale     string `yaml:"rationale"`
 	Audit         string `yaml:"audit"`
->>>>>>> f6704dfd
 	PreRun        func(types.RunOptions) error
 	Run           func(types.RunOptions) error
 	PostRun       func(types.RunOptions) error
